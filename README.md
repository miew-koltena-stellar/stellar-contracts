--- conflicted
+++ resolved
@@ -344,13 +344,7 @@
 cargo test
 ```
 
-<<<<<<< HEAD
 .
-=======
-## Note: Governance will be translated and added in next step
-
-```
->>>>>>> 0f5f9993
 ├── contracts
 │   └── fractcore
 │       ├── src
@@ -366,11 +360,8 @@
 │       │   └── test.rs
 └── README.md
 ```
-<<<<<<< HEAD
 
 - New Soroban contracts can be put in `contracts`, each in their own directory. There is already a `fnft` contract in there to get you started.
 - If you initialized this project with any other example contracts via `--with-example`, those contracts will be in the `contracts` directory as well.
 - Contracts should have their own `Cargo.toml` files that rely on the top-level `Cargo.toml` workspace for their dependencies.
-- Frontend libraries can be added to the top-level directory as well. If you initialized this project with a frontend template via `--frontend-template` you will have those files already included.
-=======
->>>>>>> 0f5f9993
+- Frontend libraries can be added to the top-level directory as well. If you initialized this project with a frontend template via `--frontend-template` you will have those files already included.